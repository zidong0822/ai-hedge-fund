--- conflicted
+++ resolved
@@ -1,12 +1,8 @@
 import datetime
+import os
 import pandas as pd
-<<<<<<< HEAD
-from typing import Optional, List
-import akshare as ak
-=======
 import requests
 import time
->>>>>>> 4aa6983d
 
 from src.data.cache import get_cache
 from src.data.models import (
@@ -27,12 +23,6 @@
 _cache = get_cache()
 
 
-<<<<<<< HEAD
-def get_prices(ticker: str, start_date: str, end_date: str) -> List[Price]:
-    """使用akshare获取A股价格数据"""
-    # 创建缓存键
-    cache_key = f"akshare_{ticker}_{start_date}_{end_date}"
-=======
 def _make_api_request(url: str, headers: dict, method: str = "GET", json_data: dict = None, max_retries: int = 3) -> requests.Response:
     """
     Make an API request with rate limiting handling and moderate backoff.
@@ -71,59 +61,11 @@
     """Fetch price data from cache or API."""
     # Create a cache key that includes all parameters to ensure exact matches
     cache_key = f"{ticker}_{start_date}_{end_date}"
->>>>>>> 4aa6983d
-    
-    # 检查缓存
+    
+    # Check cache first - simple exact match
     if cached_data := _cache.get_prices(cache_key):
         return [Price(**price) for price in cached_data]
 
-<<<<<<< HEAD
-    try:
-        # 将日期格式转换为akshare需要的格式 (YYYYMMDD)
-        start_date_ak = datetime.datetime.strptime(start_date, "%Y-%m-%d").strftime("%Y%m%d")
-        end_date_ak = datetime.datetime.strptime(end_date, "%Y-%m-%d").strftime("%Y%m%d")
-        
-        # 从akshare获取历史数据
-        stock_data = ak.stock_zh_a_hist(
-            symbol=ticker, 
-            period="daily", 
-            start_date=start_date_ak, 
-            end_date=end_date_ak, 
-            adjust=""  # 不复权
-        )
-        
-        if stock_data is None or stock_data.empty:
-            return []
-        
-        # 转换为Price对象
-        prices = []
-        for _, row in stock_data.iterrows():
-            # 解析日期
-            date_obj = pd.to_datetime(row['日期'])
-            
-            price = Price(
-                time=date_obj.isoformat(),
-                open=float(row['开盘']),
-                high=float(row['最高']),
-                low=float(row['最低']),
-                close=float(row['收盘']),
-                volume=int(row['成交量']),
-                ticker=ticker
-            )
-            prices.append(price)
-        
-        # 按时间排序
-        prices.sort(key=lambda x: x.time)
-        
-        # 缓存结果
-        if prices:
-            _cache.set_prices(cache_key, [p.model_dump() for p in prices])
-        
-        return prices
-        
-    except Exception as e:
-        print(f"❌ 获取价格数据失败 {ticker}: {e}")
-=======
     # If not in cache, fetch from API
     headers = {}
     if api_key := os.environ.get("FINANCIAL_DATASETS_API_KEY"):
@@ -139,8 +81,11 @@
     prices = price_response.prices
 
     if not prices:
->>>>>>> 4aa6983d
-        return []
+        return []
+
+    # Cache the results using the comprehensive cache key
+    _cache.set_prices(cache_key, [p.model_dump() for p in prices])
+    return prices
 
 
 def get_financial_metrics(
@@ -148,515 +93,43 @@
     end_date: str,
     period: str = "ttm",
     limit: int = 10,
-) -> List[FinancialMetrics]:
-    """使用akshare的新接口获取财务指标数据"""
-    # 创建缓存键
-    cache_key = f"akshare_financial_new_{ticker}_{period}_{end_date}_{limit}"
-    
-    # 检查缓存
+) -> list[FinancialMetrics]:
+    """Fetch financial metrics from cache or API."""
+    # Create a cache key that includes all parameters to ensure exact matches
+    cache_key = f"{ticker}_{period}_{end_date}_{limit}"
+    
+    # Check cache first - simple exact match
     if cached_data := _cache.get_financial_metrics(cache_key):
         return [FinancialMetrics(**metric) for metric in cached_data]
 
-    try:
-        # 使用新的akshare接口获取更准确的财务数据
-        print(f"🔍 使用新接口获取 {ticker} 的财务数据...")
-        
-        # 获取财务效益数据（利润表相关）
-        benefit_data = ak.stock_financial_benefit_ths(symbol=ticker)
-        
-        # 获取财务负债数据（资产负债表相关）
-        debt_data = ak.stock_financial_debt_ths(symbol=ticker)
-        
-        if benefit_data is None or benefit_data.empty:
-            print(f"⚠️  未获取到 {ticker} 的财务效益数据")
-            return []
-            
-        if debt_data is None or debt_data.empty:
-            print(f"⚠️  未获取到 {ticker} 的财务负债数据")
-            return []
-        
-        # 确保两个数据源有相同的报告期
-        benefit_periods = set(benefit_data['报告期'].tolist())
-        debt_periods = set(debt_data['报告期'].tolist())
-        common_periods = benefit_periods.intersection(debt_periods)
-        
-        if not common_periods:
-            print(f"⚠️  {ticker} 的利润表和资产负债表数据报告期不匹配")
-            return []
-        
-        # 转换为FinancialMetrics对象
-        financial_metrics = []
-        
-        # 取前limit个报告期
-        sorted_periods = sorted(list(common_periods), reverse=True)[:limit]
-        
-        for report_period in sorted_periods:
-            try:
-                # 获取对应报告期的数据
-                benefit_row = benefit_data[benefit_data['报告期'] == report_period].iloc[0]
-                debt_row = debt_data[debt_data['报告期'] == report_period].iloc[0]
-                
-                # 安全提取数值的辅助函数
-                def safe_extract_value(value, multiplier=1):
-                    """安全提取数值，处理各种格式"""
-                    if value in [None, 'False', False, '', 'nan']:
-                        return None
-                    try:
-                        if isinstance(value, str):
-                            # 处理中文单位
-                            if '亿' in value:
-                                return float(value.replace('亿', '')) * 100000000 * multiplier
-                            elif '万' in value:
-                                return float(value.replace('万', '')) * 10000 * multiplier
-                            elif '%' in value:
-                                return float(value.replace('%', ''))
-                            else:
-                                # 移除逗号等分隔符
-                                clean_value = value.replace(',', '').replace(' ', '')
-                                return float(clean_value) * multiplier
-                        return float(value) * multiplier
-                    except (ValueError, TypeError):
-                        return None
-                
-                # 从利润表数据中提取关键指标
-                revenue = safe_extract_value(benefit_row.get('*营业总收入'))
-                net_income = safe_extract_value(benefit_row.get('*净利润'))
-                gross_profit = safe_extract_value(benefit_row.get('毛利润'))  # 如果有的话
-                operating_income = safe_extract_value(benefit_row.get('三、营业利润'))
-                ebit = operating_income  # 营业利润近似EBIT
-                
-                # 从资产负债表数据中提取关键指标
-                total_assets = safe_extract_value(debt_row.get('*资产合计'))
-                total_debt = safe_extract_value(debt_row.get('*负债合计'))
-                shareholders_equity = safe_extract_value(debt_row.get('*所有者权益（或股东权益）合计'))
-                current_assets = safe_extract_value(debt_row.get('流动资产'))
-                current_liabilities = safe_extract_value(debt_row.get('流动负债'))
-                cash_and_cash_equivalents = safe_extract_value(debt_row.get('现金及存放中央银行款项'))
-                
-                # 计算派生指标
-                def safe_ratio(numerator, denominator, percentage=True):
-                    """安全计算比率"""
-                    if numerator is None or denominator is None or denominator == 0:
-                        return None
-                    ratio = numerator / denominator
-                    return ratio * 100 if percentage else ratio
-                
-                # 计算关键财务比率
-                return_on_equity = safe_ratio(net_income, shareholders_equity)
-                return_on_assets = safe_ratio(net_income, total_assets)
-                operating_margin = safe_ratio(operating_income, revenue)
-                net_margin = safe_ratio(net_income, revenue)
-                gross_margin = safe_ratio(gross_profit, revenue) if gross_profit else None
-                current_ratio = safe_ratio(current_assets, current_liabilities, False)
-                debt_to_equity = safe_ratio(total_debt, shareholders_equity, False)
-                
-                # 创建FinancialMetrics对象
-                financial_metric = FinancialMetrics(
-                    report_period=str(report_period),
-                    ticker=ticker,
-                    period=period,
-                    currency="CNY",  # A股数据，货币为人民币
-                    
-                    # 基础财务数据
-                    revenue=revenue,
-                    net_income=net_income,
-                    gross_profit=gross_profit,
-                    operating_income=operating_income,
-                    ebit=ebit,
-                    ebitda=None,  # 需要更详细的数据计算
-                    
-                    # 资产负债表项目
-                    total_assets=total_assets,
-                    current_assets=current_assets,
-                    non_current_assets=safe_extract_value(total_assets) - safe_extract_value(current_assets) if total_assets and current_assets else None,
-                    cash_and_cash_equivalents=cash_and_cash_equivalents,
-                    total_debt=total_debt,
-                    current_liabilities=current_liabilities,
-                    non_current_liabilities=safe_extract_value(total_debt) - safe_extract_value(current_liabilities) if total_debt and current_liabilities else None,
-                    shareholders_equity=shareholders_equity,
-                    
-                    # 财务比率
-                    return_on_equity=return_on_equity,
-                    return_on_assets=return_on_assets,
-                    operating_margin=operating_margin,
-                    net_margin=net_margin,
-                    gross_margin=gross_margin,
-                    current_ratio=current_ratio,
-                    debt_to_equity=debt_to_equity,
-                    
-                    # 默认值的字段（这些需要额外数据计算或akshare不提供）
-                    market_cap=None,
-                    enterprise_value=None,
-                    price_to_earnings_ratio=None,
-                    price_to_book_ratio=None,
-                    price_to_sales_ratio=None,
-                    enterprise_value_to_ebitda_ratio=None,
-                    enterprise_value_to_revenue_ratio=None,
-                    free_cash_flow_yield=None,
-                    peg_ratio=None,
-                    return_on_invested_capital=None,
-                    asset_turnover=None,
-                    inventory_turnover=None,
-                    receivables_turnover=None,
-                    days_sales_outstanding=None,
-                    operating_cycle=None,
-                    working_capital_turnover=None,
-                    cash_ratio=None,
-                    operating_cash_flow_ratio=None,
-                    debt_to_assets=safe_ratio(total_debt, total_assets, False),
-                    interest_coverage=None,
-                    revenue_growth=None,
-                    earnings_growth=None,
-                    book_value_growth=None,
-                    earnings_per_share_growth=None,
-                    free_cash_flow_growth=None,
-                    operating_income_growth=None,
-                    ebitda_growth=None,
-                    payout_ratio=None,
-                    earnings_per_share=safe_extract_value(benefit_row.get('（一）基本每股收益')),
-                    book_value_per_share=safe_ratio(shareholders_equity, 19405918198, False) if shareholders_equity else None,  # 总股本
-                    free_cash_flow_per_share=None,
-                    quick_ratio=None,
-                )
-                
-                financial_metrics.append(financial_metric)
-                print(f"✅ 成功处理 {report_period} 的财务数据")
-                
-            except Exception as e:
-                print(f"⚠️  处理报告期 {report_period} 的财务数据出错: {e}")
-                continue
-        
-        # 缓存结果
-        if financial_metrics:
-            _cache.set_financial_metrics(cache_key, [m.model_dump() for m in financial_metrics])
-            print(f"✅ 成功获取并缓存 {len(financial_metrics)} 条财务指标数据")
-        
-        return financial_metrics
-        
-    except Exception as e:
-        print(f"❌ 获取财务指标失败 {ticker}: {e}")
-        # 回退到原有方法
-        print(f"🔄 尝试使用原有接口...")
-        return get_financial_metrics_fallback(ticker, end_date, period, limit)
-
-<<<<<<< HEAD
-=======
+    # If not in cache, fetch from API
+    headers = {}
+    if api_key := os.environ.get("FINANCIAL_DATASETS_API_KEY"):
+        headers["X-API-KEY"] = api_key
+
     url = f"https://api.financialdatasets.ai/financial-metrics/?ticker={ticker}&report_period_lte={end_date}&limit={limit}&period={period}"
     response = _make_api_request(url, headers)
     if response.status_code != 200:
         raise Exception(f"Error fetching data: {ticker} - {response.status_code} - {response.text}")
->>>>>>> 4aa6983d
-
-def get_financial_metrics_fallback(
-    ticker: str,
+
+    # Parse response with Pydantic model
+    metrics_response = FinancialMetricsResponse(**response.json())
+    financial_metrics = metrics_response.financial_metrics
+
+    if not financial_metrics:
+        return []
+
+    # Cache the results as dicts using the comprehensive cache key
+    _cache.set_financial_metrics(cache_key, [m.model_dump() for m in financial_metrics])
+    return financial_metrics
+
+
+def search_line_items(
+    ticker: str,
+    line_items: list[str],
     end_date: str,
     period: str = "ttm",
     limit: int = 10,
-) -> List[FinancialMetrics]:
-    """回退方法：使用原有的akshare接口获取财务指标数据"""
-    try:
-        # 获取财务指标数据
-        financial_data = ak.stock_financial_abstract_ths(symbol=ticker)
-        
-        if financial_data is None or financial_data.empty:
-            return []
-        
-        # 转换为FinancialMetrics对象
-        financial_metrics = []
-        
-        # 限制返回数量
-        limited_data = financial_data.head(limit)
-        
-        for _, row in limited_data.iterrows():
-            try:
-                # 解析报告期
-                report_date = str(row.get('报告期', ''))
-                if report_date and report_date != 'False':
-                    report_date_obj = pd.to_datetime(report_date)
-                else:
-                    # 如果没有报告期，使用end_date
-                    report_date_obj = pd.to_datetime(end_date)
-                
-                # 提取财务指标，处理可能的None或'False'值
-                def safe_float(value, default=None):
-                    if value in [None, 'False', False, '']:
-                        return default
-                    try:
-                        # 处理带单位的数字（如"1.13亿"）
-                        if isinstance(value, str):
-                            if '亿' in value:
-                                return float(value.replace('亿', '')) * 100000000
-                            elif '万' in value:
-                                return float(value.replace('万', '')) * 10000
-                            elif '%' in value:
-                                return float(value.replace('%', ''))
-                        return float(value)
-                    except (ValueError, TypeError):
-                        return default
-                
-                financial_metric = FinancialMetrics(
-                    report_period=report_date_obj.strftime("%Y-%m-%d"),
-                    ticker=ticker,
-                    # 必需字段，akshare没有提供的
-                    period=period,  # 使用传入的period参数，默认是"ttm"
-                    currency="CNY",  # A股数据，货币为人民币
-                    # 基础财务数据
-                    revenue=safe_float(row.get('营业总收入')),
-                    net_income=safe_float(row.get('净利润')),
-                    total_assets=safe_float(row.get('总资产')),
-                    total_debt=safe_float(row.get('负债合计')),
-                    shareholders_equity=safe_float(row.get('股东权益合计')),
-                    # 比率指标
-                    debt_to_equity=safe_float(row.get('产权比率')),
-                    current_ratio=safe_float(row.get('流动比率')),
-                    quick_ratio=safe_float(row.get('速动比率')),
-                    # 其他可能的字段
-                    gross_margin=safe_float(row.get('毛利率')),
-                    operating_margin=safe_float(row.get('营业利润率')),
-                    # 需要提供默认值的必需字段
-                    market_cap=None,
-                    enterprise_value=None,
-                    price_to_earnings_ratio=None,
-                    price_to_book_ratio=None,
-                    price_to_sales_ratio=None,
-                    enterprise_value_to_ebitda_ratio=None,
-                    enterprise_value_to_revenue_ratio=None,
-                    free_cash_flow_yield=None,
-                    peg_ratio=None,
-                    net_margin=None,
-                    return_on_equity=safe_float(row.get('净资产收益率')),
-                    return_on_assets=safe_float(row.get('总资产收益率')),
-                    return_on_invested_capital=None,
-                    asset_turnover=None,
-                    inventory_turnover=None,
-                    receivables_turnover=None,
-                    days_sales_outstanding=None,
-                    operating_cycle=None,
-                    working_capital_turnover=None,
-                    cash_ratio=None,
-                    operating_cash_flow_ratio=None,
-                    debt_to_assets=None,
-                    interest_coverage=None,
-                    revenue_growth=None,
-                    earnings_growth=None,
-                    book_value_growth=None,
-                    earnings_per_share_growth=None,
-                    free_cash_flow_growth=None,
-                    operating_income_growth=None,
-                    ebitda_growth=None,
-                    payout_ratio=None,
-                    earnings_per_share=None,
-                    book_value_per_share=None,
-                    free_cash_flow_per_share=None,
-                )
-                
-                financial_metrics.append(financial_metric)
-                
-            except Exception as e:
-                print(f"⚠️  处理财务指标数据出错: {e}")
-                continue
-        
-        return financial_metrics
-        
-    except Exception as e:
-        print(f"❌ 回退方法也失败 {ticker}: {e}")
-        return []
-
-
-def search_line_items(
-    ticker: str,
-    line_items: List[str],
-    end_date: str,
-    period: str = "ttm",
-    limit: int = 10,
-<<<<<<< HEAD
-) -> List[LineItem]:
-    """
-    搜索财务报表条目 - 使用akshare的财务数据，支持动态字段
-    """
-    try:
-        # 获取完整的财务数据
-        financial_data = ak.stock_financial_abstract_ths(symbol=ticker)
-        
-        if financial_data is None or financial_data.empty:
-            return []
-        
-        # 建立akshare字段名与标准字段名的映射
-        field_mapping = {
-            "net_income": "净利润",
-            "revenue": "营业总收入",
-            "total_assets": "总资产",
-            "total_liabilities": "负债合计",
-            "current_assets": "流动资产",
-            "current_liabilities": "流动负债",
-            "shareholders_equity": "股东权益合计",
-            "earnings_per_share": "每股收益",
-            "book_value_per_share": "每股净资产",
-            "free_cash_flow": "经营现金流量净额",  # 近似值
-            "depreciation": "折旧与摊销",
-            "capex": "购建固定资产无形资产和其他长期资产支付的现金",
-            "ebit": "营业利润",
-            "ebitda": "息税折旧摊销前利润",
-            "outstanding_shares": "总股本",
-            "dividends_and_other_cash_distributions": "分派股利利润或偿付利息支付的现金",
-            "operating_income": "营业利润",
-            "gross_profit": "毛利润",
-            "operating_expenses": "营业总成本",
-            # 新增更多字段
-            "cash_and_cash_equivalents": "货币资金",
-            "inventory": "存货", 
-            "accounts_receivable": "应收账款",
-            "accounts_payable": "应付账款",
-            "long_term_debt": "长期借款",
-            "short_term_debt": "短期借款",
-            "interest_expense": "利息费用",
-            "income_tax_expense": "所得税费用",
-            "research_and_development": "研发费用",
-            "selling_general_administrative": "销售费用",
-            "cost_of_revenue": "营业成本",
-            "operating_cash_flow": "经营现金流量净额",
-            "investing_cash_flow": "投资现金流量净额", 
-            "financing_cash_flow": "筹资现金流量净额",
-            "weighted_average_shares": "总股本",
-            "diluted_weighted_average_shares": "总股本"
-        }
-        
-        # 需要计算的字段
-        calculated_fields = {
-            "working_capital": ["流动资产", "流动负债"],  # 流动资产 - 流动负债
-            "book_value": ["总资产", "负债合计"],  # 总资产 - 总负债
-            "debt_to_equity": ["负债合计", "股东权益合计"],  # 负债/股东权益
-            "total_debt": ["长期借款", "短期借款"],  # 长期借款 + 短期借款
-            "net_debt": ["长期借款", "短期借款", "货币资金"],  # 总债务 - 现金
-            "return_on_equity": ["净利润", "股东权益合计"],  # 净利润/股东权益
-            "return_on_assets": ["净利润", "总资产"],  # 净利润/总资产
-            "asset_turnover": ["营业总收入", "总资产"],  # 营业收入/总资产
-            "current_ratio": ["流动资产", "流动负债"],  # 流动资产/流动负债
-            "quick_ratio": ["流动资产", "存货", "流动负债"],  # (流动资产-存货)/流动负债
-            "gross_margin": ["毛利润", "营业总收入"],  # 毛利润/营业收入
-            "operating_margin": ["营业利润", "营业总收入"],  # 营业利润/营业收入
-            "net_margin": ["净利润", "营业总收入"],  # 净利润/营业收入
-        }
-        
-        def safe_float(value, default=0.0):
-            """安全转换为浮点数"""
-            if value in [None, 'False', False, '', 'nan']:
-                return default
-            try:
-                # 处理带单位的数字（如"1.13亿"）
-                if isinstance(value, str):
-                    if '亿' in value:
-                        return float(value.replace('亿', '')) * 100000000
-                    elif '万' in value:
-                        return float(value.replace('万', '')) * 10000
-                    elif '%' in value:
-                        return float(value.replace('%', ''))
-                return float(value)
-            except (ValueError, TypeError):
-                return default
-        
-        def get_field_value(row, field_name):
-            """获取字段值，支持直接映射和计算字段"""
-            if field_name in field_mapping:
-                # 直接映射字段
-                ak_field = field_mapping[field_name]
-                return safe_float(row.get(ak_field))
-            elif field_name in calculated_fields:
-                # 计算字段
-                ak_fields = calculated_fields[field_name]
-                if field_name == "working_capital":
-                    current_assets = safe_float(row.get(ak_fields[0]))
-                    current_liabilities = safe_float(row.get(ak_fields[1]))
-                    return current_assets - current_liabilities
-                elif field_name == "book_value":
-                    total_assets = safe_float(row.get(ak_fields[0]))
-                    total_liabilities = safe_float(row.get(ak_fields[1]))
-                    return total_assets - total_liabilities
-                elif field_name == "debt_to_equity":
-                    total_debt = safe_float(row.get(ak_fields[0]))
-                    equity = safe_float(row.get(ak_fields[1]))
-                    return total_debt / equity if equity != 0 else 0.0
-                elif field_name == "total_debt":
-                    long_term_debt = safe_float(row.get(ak_fields[0]))
-                    short_term_debt = safe_float(row.get(ak_fields[1]))
-                    return long_term_debt + short_term_debt
-                elif field_name == "net_debt":
-                    long_term_debt = safe_float(row.get(ak_fields[0]))
-                    short_term_debt = safe_float(row.get(ak_fields[1]))
-                    cash = safe_float(row.get(ak_fields[2]))
-                    return (long_term_debt + short_term_debt) - cash
-                elif field_name == "return_on_equity":
-                    net_income = safe_float(row.get(ak_fields[0]))
-                    equity = safe_float(row.get(ak_fields[1]))
-                    return (net_income / equity) * 100 if equity != 0 else 0.0
-                elif field_name == "return_on_assets":
-                    net_income = safe_float(row.get(ak_fields[0]))
-                    assets = safe_float(row.get(ak_fields[1]))
-                    return (net_income / assets) * 100 if assets != 0 else 0.0
-                elif field_name == "asset_turnover":
-                    revenue = safe_float(row.get(ak_fields[0]))
-                    assets = safe_float(row.get(ak_fields[1]))
-                    return revenue / assets if assets != 0 else 0.0
-                elif field_name == "current_ratio":
-                    current_assets = safe_float(row.get(ak_fields[0]))
-                    current_liabilities = safe_float(row.get(ak_fields[1]))
-                    return current_assets / current_liabilities if current_liabilities != 0 else 0.0
-                elif field_name == "quick_ratio":
-                    current_assets = safe_float(row.get(ak_fields[0]))
-                    inventory = safe_float(row.get(ak_fields[1]))
-                    current_liabilities = safe_float(row.get(ak_fields[2]))
-                    return (current_assets - inventory) / current_liabilities if current_liabilities != 0 else 0.0
-                elif field_name == "gross_margin":
-                    gross_profit = safe_float(row.get(ak_fields[0]))
-                    revenue = safe_float(row.get(ak_fields[1]))
-                    return (gross_profit / revenue) * 100 if revenue != 0 else 0.0
-                elif field_name == "operating_margin":
-                    operating_income = safe_float(row.get(ak_fields[0]))
-                    revenue = safe_float(row.get(ak_fields[1]))
-                    return (operating_income / revenue) * 100 if revenue != 0 else 0.0
-                elif field_name == "net_margin":
-                    net_income = safe_float(row.get(ak_fields[0]))
-                    revenue = safe_float(row.get(ak_fields[1]))
-                    return (net_income / revenue) * 100 if revenue != 0 else 0.0
-            
-            # 如果找不到映射，尝试直接使用字段名
-            return safe_float(row.get(field_name))
-        
-        # 构建LineItem结果
-        line_items_result = []
-        
-        for _, row in financial_data.head(limit).iterrows():
-            try:
-                # 创建基础LineItem对象
-                line_item_data = {
-                    "ticker": ticker,
-                    "report_period": str(row.get('报告期', end_date)),
-                    "period": period,
-                    "currency": "CNY",
-                    "fiscal_year": str(row.get('报告期', end_date))[:4] if str(row.get('报告期', '')) != 'False' else end_date[:4],
-                    "fiscal_period": "FY",
-                    "line_item_name": line_items[0] if line_items else "净利润",
-                    "line_item_value": str(get_field_value(row, line_items[0] if line_items else "net_income"))
-                }
-                
-                # 为请求的每个line_item添加动态字段
-                for field_name in line_items:
-                    field_value = get_field_value(row, field_name)
-                    line_item_data[field_name] = field_value
-                
-                # 创建LineItem对象（使用model_config = {"extra": "allow"}）
-                line_item = LineItem(**line_item_data)
-                line_items_result.append(line_item)
-                
-            except Exception as e:
-                print(f"⚠️  处理LineItem数据出错: {e}")
-                continue
-        
-        return line_items_result[:limit]
-        
-    except Exception as e:
-        print(f"❌ 搜索财务条目失败 {ticker}: {e}")
-=======
 ) -> list[LineItem]:
     """Fetch line items from API."""
     # If not in cache or insufficient data, fetch from API
@@ -680,231 +153,168 @@
     response_model = LineItemResponse(**data)
     search_results = response_model.search_results
     if not search_results:
->>>>>>> 4aa6983d
-        return []
+        return []
+
+    # Cache the results
+    return search_results[:limit]
 
 
 def get_insider_trades(
     ticker: str,
     end_date: str,
-    start_date: Optional[str] = None,
+    start_date: str | None = None,
     limit: int = 1000,
-) -> List[InsiderTrade]:
-    """
-    获取内部交易数据 - akshare暂不支持，返回空列表
-    """
-    print(f"⚠️  akshare暂不支持内部交易数据，ticker: {ticker}")
-    return []
-
-
-def get_company_news(
-    ticker: str,
-    end_date: str,
-    start_date: Optional[str] = None,
-    limit: int = 1000,
-) -> List[CompanyNews]:
-    """
-    获取公司新闻数据 - 使用akshare的新闻接口
-    """
-    # 创建缓存键
-    cache_key = f"akshare_news_{ticker}_{start_date or 'none'}_{end_date}_{limit}"
-    
-    # 检查缓存
-    if cached_data := _cache.get_company_news(cache_key):
-        return [CompanyNews(**news) for news in cached_data]
-
-    try:
-        # akshare的新闻接口可能需要不同的参数
-        # 这里提供一个基础实现，实际使用时可能需要调整
-        
-        # 获取股票相关新闻（示例，具体接口需要根据akshare文档调整）
-        try:
-            # 尝试获取东方财富的个股新闻
-            news_data = ak.stock_news_em(symbol=ticker)
-            
-            if news_data is None or news_data.empty:
-                return []
-            
-            company_news = []
-            for _, row in news_data.head(limit).iterrows():
-                news = CompanyNews(
-                    ticker=ticker,
-                    date=str(row.get('发布时间', end_date)),
-                    title=str(row.get('新闻标题', '')),
-                    author=str(row.get('信息来源', 'akshare')),  # 使用信息来源作为作者
-                    source=str(row.get('信息来源', 'akshare')),
-                    url=str(row.get('新闻链接', '')),
-                    content=str(row.get('新闻内容', ''))
-                )
-                company_news.append(news)
-            
-            # 缓存结果
-            if company_news:
-                _cache.set_company_news(cache_key, [news.model_dump() for news in company_news])
-            
-            return company_news
-            
-        except Exception:
-            # 如果获取新闻失败，返回空列表
-            return []
-            
-    except Exception as e:
-        print(f"❌ 获取公司新闻失败 {ticker}: {e}")
-        return []
-
-
-def get_market_cap(ticker: str, end_date: str) -> Optional[float]:
-    """
-    获取市值数据 - 使用akshare的实时行情计算，添加容错处理
-    """
-    try:
-        # 尝试多个备用接口
-        retry_count = 3
-        for attempt in range(retry_count):
-            try:
-                # 方法1: 获取实时行情数据
-                real_time_data = ak.stock_zh_a_spot_em()
-                
-                if real_time_data is not None and not real_time_data.empty:
-                    # 查找指定股票
-                    stock_info = real_time_data[real_time_data['代码'] == ticker]
-                    
-                    if not stock_info.empty:
-                        # 获取市值（如果有的话）
-                        market_cap = stock_info.iloc[0].get('总市值', None)
-                        
-                        if market_cap is not None:
-                            return float(market_cap)
-                
-                break  # 成功获取数据，退出重试循环
-                
-            except Exception as e:
-                print(f"⚠️  获取市值重试 {attempt + 1}/{retry_count}: {e}")
-                if attempt == retry_count - 1:
-                    # 最后一次重试失败，尝试备用方法
-                    try:
-                        # 方法2: 尝试获取个股信息
-                        stock_info = ak.stock_individual_info_em(symbol=ticker)
-                        if stock_info is not None and not stock_info.empty:
-                            # 从个股信息中获取市值
-                            for _, row in stock_info.iterrows():
-                                if row.get('item') == '总市值':
-                                    market_cap_str = row.get('value', '')
-                                    # 添加类型检查
-                                    if isinstance(market_cap_str, (int, float)):
-                                        return float(market_cap_str)
-                                    elif isinstance(market_cap_str, str):
-                                        if '亿' in market_cap_str:
-                                            return float(market_cap_str.replace('亿', '')) * 100000000
-                                        elif '万' in market_cap_str:
-                                            return float(market_cap_str.replace('万', '')) * 10000
-                                        else:
-                                            # 尝试直接转换为数字
-                                            try:
-                                                return float(market_cap_str)
-                                            except ValueError:
-                                                continue
-                        
-                        print(f"ℹ️  使用备用方法获取市值也失败")
-                        return None
-                        
-                    except Exception as backup_error:
-                        print(f"ℹ️  备用方法获取市值失败: {backup_error}")
-                        return None
-        
-        return None
-        
-    except Exception as e:
-        print(f"ℹ️  获取市值完全失败 {ticker}: {e}")
-        return None
-
-<<<<<<< HEAD
-=======
+) -> list[InsiderTrade]:
+    """Fetch insider trades from cache or API."""
+    # Create a cache key that includes all parameters to ensure exact matches
+    cache_key = f"{ticker}_{start_date or 'none'}_{end_date}_{limit}"
+    
+    # Check cache first - simple exact match
+    if cached_data := _cache.get_insider_trades(cache_key):
+        return [InsiderTrade(**trade) for trade in cached_data]
+
+    # If not in cache, fetch from API
+    headers = {}
+    if api_key := os.environ.get("FINANCIAL_DATASETS_API_KEY"):
+        headers["X-API-KEY"] = api_key
+
+    all_trades = []
+    current_end_date = end_date
+
+    while True:
+        url = f"https://api.financialdatasets.ai/insider-trades/?ticker={ticker}&filing_date_lte={current_end_date}"
+        if start_date:
+            url += f"&filing_date_gte={start_date}"
+        url += f"&limit={limit}"
+
         response = _make_api_request(url, headers)
         if response.status_code != 200:
             raise Exception(f"Error fetching data: {ticker} - {response.status_code} - {response.text}")
->>>>>>> 4aa6983d
-
-def get_real_time_quotes(tickers: List[str]) -> List[dict]:
-    """
-    获取实时行情数据 - 添加容错处理和备用方案
-    """
-    try:
-        retry_count = 3
-        for attempt in range(retry_count):
-            try:
-                # 获取所有A股实时行情
-                real_time_data = ak.stock_zh_a_spot_em()
-                
-                if real_time_data is not None and not real_time_data.empty:
-                    # 筛选指定的股票
-                    result = []
-                    for ticker in tickers:
-                        stock_info = real_time_data[real_time_data['代码'] == ticker]
-                        
-                        if not stock_info.empty:
-                            row = stock_info.iloc[0]
-                            result.append({
-                                'ticker': ticker,
-                                'name': str(row.get('名称', '')),
-                                'price': float(row.get('最新价', 0)),
-                                'open': float(row.get('今开', 0)),
-                                'high': float(row.get('最高', 0)),
-                                'low': float(row.get('最低', 0)),
-                                'volume': int(row.get('成交量', 0)),
-                                'amount': float(row.get('成交额', 0)),
-                                'change_pct': float(row.get('涨跌幅', 0)),
-                            })
-                    
-                    return result
-                
-                break  # 成功获取数据，退出重试循环
-                
-            except Exception as e:
-                print(f"⚠️  获取实时行情重试 {attempt + 1}/{retry_count}: {e}")
-                if attempt == retry_count - 1:
-                    # 最后一次重试失败，尝试备用方法
-                    try:
-                        # 方法2: 逐个获取股票信息
-                        result = []
-                        for ticker in tickers:
-                            try:
-                                # 获取单个股票的实时价格
-                                price_data = ak.stock_zh_a_hist(symbol=ticker, period="daily", adjust="")
-                                if price_data is not None and not price_data.empty:
-                                    latest = price_data.iloc[-1]
-                                    result.append({
-                                        'ticker': ticker,
-                                        'name': f'股票{ticker}',
-                                        'price': float(latest.get('收盘', 0)),
-                                        'open': float(latest.get('开盘', 0)),
-                                        'high': float(latest.get('最高', 0)),
-                                        'low': float(latest.get('最低', 0)),
-                                        'volume': int(latest.get('成交量', 0)),
-                                        'amount': float(latest.get('成交额', 0)),
-                                        'change_pct': 0.0,  # 无法计算涨跌幅
-                                    })
-                            except Exception:
-                                continue
-                        
-                        return result
-                        
-                    except Exception as backup_error:
-                        print(f"ℹ️  备用方法获取实时行情失败: {backup_error}")
-                        return []
-        
-        return []
-        
-    except Exception as e:
-        print(f"ℹ️  获取实时行情完全失败: {e}")
-        return []
-
-
-def prices_to_df(prices: List[Price]) -> pd.DataFrame:
-    """将价格数据转换为DataFrame"""
-    if not prices:
-        return pd.DataFrame()
-    
+
+        data = response.json()
+        response_model = InsiderTradeResponse(**data)
+        insider_trades = response_model.insider_trades
+
+        if not insider_trades:
+            break
+
+        all_trades.extend(insider_trades)
+
+        # Only continue pagination if we have a start_date and got a full page
+        if not start_date or len(insider_trades) < limit:
+            break
+
+        # Update end_date to the oldest filing date from current batch for next iteration
+        current_end_date = min(trade.filing_date for trade in insider_trades).split("T")[0]
+
+        # If we've reached or passed the start_date, we can stop
+        if current_end_date <= start_date:
+            break
+
+    if not all_trades:
+        return []
+
+    # Cache the results using the comprehensive cache key
+    _cache.set_insider_trades(cache_key, [trade.model_dump() for trade in all_trades])
+    return all_trades
+
+
+def get_company_news(
+    ticker: str,
+    end_date: str,
+    start_date: str | None = None,
+    limit: int = 1000,
+) -> list[CompanyNews]:
+    """Fetch company news from cache or API."""
+    # Create a cache key that includes all parameters to ensure exact matches
+    cache_key = f"{ticker}_{start_date or 'none'}_{end_date}_{limit}"
+    
+    # Check cache first - simple exact match
+    if cached_data := _cache.get_company_news(cache_key):
+        return [CompanyNews(**news) for news in cached_data]
+
+    # If not in cache, fetch from API
+    headers = {}
+    if api_key := os.environ.get("FINANCIAL_DATASETS_API_KEY"):
+        headers["X-API-KEY"] = api_key
+
+    all_news = []
+    current_end_date = end_date
+
+    while True:
+        url = f"https://api.financialdatasets.ai/news/?ticker={ticker}&end_date={current_end_date}"
+        if start_date:
+            url += f"&start_date={start_date}"
+        url += f"&limit={limit}"
+
+        response = _make_api_request(url, headers)
+        if response.status_code != 200:
+            raise Exception(f"Error fetching data: {ticker} - {response.status_code} - {response.text}")
+
+        data = response.json()
+        response_model = CompanyNewsResponse(**data)
+        company_news = response_model.news
+
+        if not company_news:
+            break
+
+        all_news.extend(company_news)
+
+        # Only continue pagination if we have a start_date and got a full page
+        if not start_date or len(company_news) < limit:
+            break
+
+        # Update end_date to the oldest date from current batch for next iteration
+        current_end_date = min(news.date for news in company_news).split("T")[0]
+
+        # If we've reached or passed the start_date, we can stop
+        if current_end_date <= start_date:
+            break
+
+    if not all_news:
+        return []
+
+    # Cache the results using the comprehensive cache key
+    _cache.set_company_news(cache_key, [news.model_dump() for news in all_news])
+    return all_news
+
+
+def get_market_cap(
+    ticker: str,
+    end_date: str,
+) -> float | None:
+    """Fetch market cap from the API."""
+    # Check if end_date is today
+    if end_date == datetime.datetime.now().strftime("%Y-%m-%d"):
+        # Get the market cap from company facts API
+        headers = {}
+        if api_key := os.environ.get("FINANCIAL_DATASETS_API_KEY"):
+            headers["X-API-KEY"] = api_key
+
+        url = f"https://api.financialdatasets.ai/company/facts/?ticker={ticker}"
+        response = _make_api_request(url, headers)
+        if response.status_code != 200:
+            print(f"Error fetching company facts: {ticker} - {response.status_code}")
+            return None
+
+        data = response.json()
+        response_model = CompanyFactsResponse(**data)
+        return response_model.company_facts.market_cap
+
+    financial_metrics = get_financial_metrics(ticker, end_date)
+    if not financial_metrics:
+        return None
+
+    market_cap = financial_metrics[0].market_cap
+
+    if not market_cap:
+        return None
+
+    return market_cap
+
+
+def prices_to_df(prices: list[Price]) -> pd.DataFrame:
+    """Convert prices to a DataFrame."""
     df = pd.DataFrame([p.model_dump() for p in prices])
     df["Date"] = pd.to_datetime(df["time"])
     df.set_index("Date", inplace=True)
@@ -915,907 +325,7 @@
     return df
 
 
+# Update the get_price_data function to use the new functions
 def get_price_data(ticker: str, start_date: str, end_date: str) -> pd.DataFrame:
-    """获取价格数据并转换为DataFrame"""
     prices = get_prices(ticker, start_date, end_date)
-    return prices_to_df(prices)
-
-
-# 测试函数
-def test_akshare_api():
-    """测试akshare API功能"""
-    print("🚀 测试akshare API替换功能")
-    
-    # 测试获取价格数据
-    try:
-        end_date = datetime.datetime.now().strftime("%Y-%m-%d")
-        start_date = (datetime.datetime.now() - datetime.timedelta(days=30)).strftime("%Y-%m-%d")
-        
-        print(f"📅 测试日期范围: {start_date} 到 {end_date}")
-        prices = get_prices("000001", start_date, end_date)
-        print(f"✅ 获取到 {len(prices)} 条价格数据")
-        
-        if prices:
-            print(f"最新价格: {prices[-1].close}")
-            
-        # 测试转换为DataFrame
-        df = prices_to_df(prices)
-        print(f"✅ DataFrame形状: {df.shape}")
-        
-    except Exception as e:
-        print(f"❌ 价格数据测试失败: {e}")
-    
-    # 测试财务指标
-    try:
-        financial_metrics = get_financial_metrics("000001", end_date)
-        print(f"✅ 获取到 {len(financial_metrics)} 条财务指标")
-        
-        if financial_metrics:
-            print(f"第一条财务指标对象: {financial_metrics[0]}")
-            print(f"第一条财务指标 - 报告期: {financial_metrics[0].report_period}")
-            print(f"第一条财务指标 - 货币: {financial_metrics[0].currency}")
-            print(f"第一条财务指标 - 期间: {financial_metrics[0].period}")
-            
-    except Exception as e:
-        print(f"❌ 财务指标测试失败: {e}")
-    
-    # 测试实时行情
-    try:
-        quotes = get_real_time_quotes(["000001", "600036"])
-        print(f"✅ 获取到 {len(quotes)} 条实时行情")
-        for quote in quotes:
-            print(f"  {quote['ticker']}: {quote['price']}")
-    except Exception as e:
-        print(f"❌ 实时行情测试失败: {e}")
-
-
-def get_company_info(ticker: str) -> dict:
-    """
-    获取公司基本信息，包括行业、主营业务等Warren Buffett分析所需的信息
-    """
-    try:
-        company_info = {
-            'ticker': ticker,
-            'basic_info': {},
-            'business_info': {},
-            'industry_info': {},
-            'financial_summary': {}
-        }
-        
-        # 获取个股基本信息
-        try:
-            individual_info = ak.stock_individual_info_em(symbol=ticker)
-            if individual_info is not None and not individual_info.empty:
-                for _, row in individual_info.iterrows():
-                    item = str(row['item'])
-                    value = str(row['value'])
-                    
-                    # 基本信息
-                    if any(key in item for key in ['股票代码', '股票简称', '总股本', '流通股', '总市值', '流通市值', '上市时间']):
-                        company_info['basic_info'][item] = value
-                    
-                    # 行业信息
-                    elif '行业' in item:
-                        company_info['industry_info'][item] = value
-                    
-                    # 主营业务相关
-                    elif any(key in item for key in ['主营业务', '经营范围', '公司简介', '业务描述']):
-                        company_info['business_info'][item] = value
-                        
-        except Exception as e:
-            print(f"⚠️  获取个股基本信息失败: {e}")
-        
-        # 获取财务摘要信息用于Warren Buffett分析
-        try:
-            financial_data = ak.stock_financial_abstract_ths(symbol=ticker)
-            if financial_data is not None and not financial_data.empty:
-                latest = financial_data.iloc[0]
-                
-                # 提取Warren Buffett关注的关键指标
-                key_metrics = {
-                    'ROE': latest.get('净资产收益率'),
-                    'ROA': latest.get('总资产收益率'), 
-                    'debt_ratio': latest.get('产权比率'),
-                    'current_ratio': latest.get('流动比率'),
-                    'net_margin': latest.get('销售净利率'),
-                    'gross_margin': latest.get('毛利率'),
-                    'revenue': latest.get('营业总收入'),
-                    'net_income': latest.get('净利润'),
-                    'eps': latest.get('基本每股收益'),
-                    'book_value_per_share': latest.get('每股净资产')
-                }
-                
-                # 清理数据：移除None和'False'值
-                company_info['financial_summary'] = {
-                    k: v for k, v in key_metrics.items() 
-                    if v not in [None, 'False', False, '']
-                }
-                
-        except Exception as e:
-            print(f"⚠️  获取财务摘要失败: {e}")
-        
-        # 添加Warren Buffett评估模板
-        company_info['warren_buffett_analysis'] = {
-            'moat_indicators': {
-                'description': '护城河指标分析',
-                'high_roe': company_info['financial_summary'].get('ROE', 'N/A'),
-                'stable_margins': company_info['financial_summary'].get('net_margin', 'N/A'),
-                'low_debt': company_info['financial_summary'].get('debt_ratio', 'N/A'),
-                'strong_brand': '需要定性分析',  # 需要额外研究
-                'market_position': '需要定性分析'  # 需要额外研究
-            },
-            'financial_strength': {
-                'description': '财务实力评估',
-                'profitability': {
-                    'roe': company_info['financial_summary'].get('ROE', 'N/A'),
-                    'roa': company_info['financial_summary'].get('ROA', 'N/A'),
-                    'net_margin': company_info['financial_summary'].get('net_margin', 'N/A')
-                },
-                'debt_management': {
-                    'debt_ratio': company_info['financial_summary'].get('debt_ratio', 'N/A'),
-                    'current_ratio': company_info['financial_summary'].get('current_ratio', 'N/A')
-                }
-            },
-            'business_quality': {
-                'description': '业务质量评估',
-                'industry': company_info['industry_info'].get('行业', '需要补充'),
-                'business_model': '需要进一步研究',
-                'competitive_advantage': '需要行业对比分析',
-                'management_quality': '需要补充管理层信息'
-            }
-        }
-        
-        return company_info
-        
-    except Exception as e:
-        print(f"❌ 获取公司信息失败 {ticker}: {e}")
-        return {'ticker': ticker, 'error': str(e)}
-
-
-def get_industry_analysis(ticker: str) -> dict:
-    """
-    获取行业分析数据，用于Warren Buffett的行业前景评估
-    """
-    try:
-        # 首先获取股票的行业信息
-        company_info = get_company_info(ticker)
-        industry = company_info.get('industry_info', {}).get('行业', '')
-        
-        if not industry:
-            return {'ticker': ticker, 'error': '无法确定行业分类'}
-        
-        industry_analysis = {
-            'ticker': ticker,
-            'industry': industry,
-            'industry_overview': {},
-            'peer_comparison': {},
-            'industry_trends': {}
-        }
-        
-        # 根据行业获取同行业股票进行对比
-        try:
-            if '银行' in industry:
-                # 银行业分析
-                bank_stocks = ['000001', '600036', '600000', '601166', '600015', '601328']
-                industry_analysis['peer_stocks'] = bank_stocks
-                industry_analysis['industry_characteristics'] = {
-                    'capital_intensive': True,
-                    'regulated': True,
-                    'cyclical': True,
-                    'moat_type': '监管护城河',
-                    'key_metrics': ['ROE', 'NIM', 'NPL_ratio', 'capital_adequacy']
-                }
-                
-            elif '酿酒' in industry:
-                # 酿酒业分析
-                alcohol_stocks = ['600519', '000858', '000596', '002304', '000799']
-                industry_analysis['peer_stocks'] = alcohol_stocks
-                industry_analysis['industry_characteristics'] = {
-                    'capital_intensive': False,
-                    'regulated': True,
-                    'cyclical': False,
-                    'moat_type': '品牌护城河',
-                    'key_metrics': ['gross_margin', 'brand_premium', 'market_share']
-                }
-                
-            else:
-                industry_analysis['peer_stocks'] = []
-                industry_analysis['industry_characteristics'] = {
-                    'description': f'{industry}行业需要进一步分析'
-                }
-        
-        except Exception as e:
-            print(f"⚠️  行业对比分析失败: {e}")
-        
-        # 添加Warren Buffett行业评估框架
-        industry_analysis['warren_buffett_industry_criteria'] = {
-            'understandable_business': '需要定性评估',
-            'long_term_prospects': '需要行业研究',
-            'regulatory_environment': '需要政策分析',
-            'competitive_dynamics': '需要竞争格局分析',
-            'barriers_to_entry': '需要进入壁垒分析',
-            'pricing_power': '需要定价能力分析'
-        }
-        
-        return industry_analysis
-        
-    except Exception as e:
-        print(f"❌ 行业分析失败 {ticker}: {e}")
-        return {'ticker': ticker, 'error': str(e)}
-
-
-def get_warren_buffett_analysis(ticker: str) -> dict:
-    """
-    进行Warren Buffett式的综合投资分析
-    整合公司信息、财务指标、行业分析等
-    """
-    try:
-        print(f"🔍 开始Warren Buffett式分析: {ticker}")
-        
-        analysis = {
-            'ticker': ticker,
-            'analysis_date': datetime.datetime.now().strftime("%Y-%m-%d"),
-            'company_info': {},
-            'industry_analysis': {},
-            'financial_metrics': [],
-            'warren_buffett_score': {},
-            'investment_thesis': {},
-            'risks_and_concerns': {},
-            'final_assessment': {}
-        }
-        
-        # 1. 获取公司基本信息
-        analysis['company_info'] = get_company_info(ticker)
-        
-        # 2. 获取行业分析
-        analysis['industry_analysis'] = get_industry_analysis(ticker)
-        
-        # 3. 获取最新财务指标
-        end_date = datetime.datetime.now().strftime("%Y-%m-%d")
-        financial_metrics = get_financial_metrics(ticker, end_date, limit=5)
-        analysis['financial_metrics'] = [m.model_dump() for m in financial_metrics]
-        
-        # 4. Warren Buffett评分系统
-        score_components = {
-            'business_understandability': 0,  # 0-20分
-            'competitive_advantage': 0,       # 0-25分  
-            'financial_strength': 0,         # 0-25分
-            'management_quality': 0,         # 0-15分
-            'valuation_attractiveness': 0    # 0-15分
-        }
-        
-        # 财务实力评分（基于可获得的数据）
-        if financial_metrics and len(financial_metrics) > 0:
-            latest_metrics = financial_metrics[0]
-            
-            # ROE评分
-            if latest_metrics.return_on_equity:
-                if latest_metrics.return_on_equity > 15:
-                    score_components['financial_strength'] += 10
-                elif latest_metrics.return_on_equity > 10:
-                    score_components['financial_strength'] += 7
-                elif latest_metrics.return_on_equity > 5:
-                    score_components['financial_strength'] += 4
-            
-            # 债务水平评分
-            if latest_metrics.debt_to_equity:
-                if latest_metrics.debt_to_equity < 0.3:
-                    score_components['financial_strength'] += 8
-                elif latest_metrics.debt_to_equity < 0.6:
-                    score_components['financial_strength'] += 5
-                elif latest_metrics.debt_to_equity < 1.0:
-                    score_components['financial_strength'] += 2
-            
-            # 盈利能力评分
-            if latest_metrics.net_margin:
-                if latest_metrics.net_margin > 20:
-                    score_components['financial_strength'] += 7
-                elif latest_metrics.net_margin > 10:
-                    score_components['financial_strength'] += 4
-                elif latest_metrics.net_margin > 5:
-                    score_components['financial_strength'] += 2
-        
-        # 行业评分（基于行业特征）
-        industry = analysis['industry_analysis'].get('industry', '')
-        if '银行' in industry:
-            score_components['business_understandability'] = 15  # 银行业务相对简单
-            score_components['competitive_advantage'] = 12      # 有监管护城河但竞争激烈
-        elif '酿酒' in industry:
-            score_components['business_understandability'] = 18  # 酿酒业务简单易懂
-            score_components['competitive_advantage'] = 20      # 品牌护城河强
-        
-        # 计算总分
-        total_score = sum(score_components.values())
-        analysis['warren_buffett_score'] = {
-            'components': score_components,
-            'total_score': total_score,
-            'max_score': 100,
-            'grade': 'A' if total_score >= 80 else 'B' if total_score >= 60 else 'C' if total_score >= 40 else 'D',
-            'interpretation': {
-                'A (80-100)': '优秀投资标的',
-                'B (60-79)': '良好投资标的', 
-                'C (40-59)': '一般投资标的',
-                'D (0-39)': '需要谨慎考虑'
-            }
-        }
-        
-        # 5. 投资论点
-        analysis['investment_thesis'] = {
-            'strengths': [],
-            'opportunities': [],
-            'competitive_moat': '需要进一步研究',
-            'growth_prospects': '需要行业和公司前景分析'
-        }
-        
-        # 6. 风险和关注点
-        analysis['risks_and_concerns'] = {
-            'business_risks': '需要行业分析',
-            'financial_risks': '需要深入财务分析', 
-            'regulatory_risks': '需要政策环境分析',
-            'competitive_risks': '需要竞争格局分析'
-        }
-        
-        # 7. 最终评估
-        analysis['final_assessment'] = {
-            'recommendation': '需要更多定性分析',
-            'target_price': '需要估值模型',
-            'time_horizon': '长期投资（3-5年以上）',
-            'confidence_level': '中等（数据有限）',
-            'next_steps': [
-                '深入研究商业模式和竞争优势',
-                '分析管理层质量和公司治理',
-                '评估行业长期前景',
-                '建立估值模型',
-                '监控关键财务指标变化'
-            ]
-        }
-        
-        return analysis
-        
-    except Exception as e:
-        print(f"❌ Warren Buffett分析失败 {ticker}: {e}")
-        return {'ticker': ticker, 'error': str(e)}
-
-<<<<<<< HEAD
-=======
-        response = _make_api_request(url, headers)
-        if response.status_code != 200:
-            raise Exception(f"Error fetching data: {ticker} - {response.status_code} - {response.text}")
->>>>>>> 4aa6983d
-
-def get_industry_peers(ticker: str) -> dict:
-    """
-    获取同行业股票列表，用于对比分析
-    """
-    try:
-        # 首先获取股票的行业信息
-        company_info = get_company_info(ticker)
-        industry = company_info.get('industry_info', {}).get('行业', '')
-        
-        result = {
-            'ticker': ticker,
-            'industry': industry,
-            'peer_stocks': [],
-            'industry_summary': {}
-        }
-        
-        if not industry:
-            return result
-        
-        # 根据行业获取同行股票
-        try:
-            # 尝试不同的行业名称匹配
-            industry_keywords = [industry]
-            if '银行' in industry:
-                industry_keywords.append('银行')
-            elif '汽车' in industry:
-                industry_keywords.extend(['汽车', '汽车整车'])
-            elif '酿酒' in industry or '白酒' in industry:
-                industry_keywords.extend(['酿酒', '白酒'])
-            elif '医药' in industry:
-                industry_keywords.extend(['医药', '医疗'])
-            elif '房地产' in industry:
-                industry_keywords.extend(['房地产', '地产'])
-            
-            # 尝试获取行业成分股
-            for keyword in industry_keywords:
-                try:
-                    industry_stocks = ak.stock_board_industry_cons_em(symbol=keyword)
-                    if industry_stocks is not None and not industry_stocks.empty:
-                        # 获取同行股票信息
-                        peers = []
-                        for _, row in industry_stocks.head(20).iterrows():  # 限制20只股票
-                            peer_info = {
-                                'ticker': str(row.get('代码', '')),
-                                'name': str(row.get('名称', '')),
-                                'price': float(row.get('最新价', 0)) if row.get('最新价') != '-' else 0,
-                                'change_pct': float(row.get('涨跌幅', 0)) if row.get('涨跌幅') != '-' else 0,
-                                'pe_ratio': str(row.get('市盈率-动态', 'N/A')),
-                                'pb_ratio': str(row.get('市净率', 'N/A')),
-                                'market_cap': str(row.get('总市值', 'N/A'))
-                            }
-                            peers.append(peer_info)
-                        
-                        result['peer_stocks'] = peers
-                        result['industry_summary'] = {
-                            'total_stocks': len(peers),
-                            'avg_change_pct': sum(p['change_pct'] for p in peers if p['change_pct'] != 0) / max(1, sum(1 for p in peers if p['change_pct'] != 0)),
-                            'industry_keyword': keyword
-                        }
-                        break
-                        
-                except Exception as e:
-                    print(f"⚠️  尝试行业关键词 '{keyword}' 失败: {e}")
-                    continue
-        
-        except Exception as e:
-            print(f"⚠️  获取同行业股票失败: {e}")
-        
-        return result
-        
-    except Exception as e:
-        print(f"❌ 获取行业同行失败 {ticker}: {e}")
-        return {'ticker': ticker, 'error': str(e)}
-
-
-def get_all_industries() -> List[dict]:
-    """
-    获取所有行业分类信息
-    """
-    try:
-        industries = []
-        
-        # 获取申万行业分类
-        industry_data = ak.stock_board_industry_name_em()
-        if industry_data is not None and not industry_data.empty:
-            for _, row in industry_data.iterrows():
-                industry_info = {
-                    'name': str(row.get('板块名称', '')),
-                    'code': str(row.get('板块代码', '')),
-                    'stock_count': int(row.get('公司家数', 0)) if row.get('公司家数') != '-' else 0,
-                    'avg_price': float(row.get('平均价格', 0)) if row.get('平均价格') != '-' else 0,
-                    'change_pct': float(row.get('涨跌幅', 0)) if row.get('涨跌幅') != '-' else 0,
-                    'turnover_rate': float(row.get('换手率', 0)) if row.get('换手率') != '-' else 0,
-                    'pe_ratio': str(row.get('市盈率', 'N/A')),
-                    'market_cap': str(row.get('总市值', 'N/A'))
-                }
-                industries.append(industry_info)
-        
-        return industries
-        
-    except Exception as e:
-        print(f"❌ 获取行业分类失败: {e}")
-        return []
-
-
-def get_concept_info(ticker: str) -> dict:
-    """
-    获取股票概念板块信息
-    """
-    try:
-        result = {
-            'ticker': ticker,
-            'concepts': [],
-            'hot_concepts': []
-        }
-        
-        # 获取概念板块信息
-        try:
-            concept_data = ak.stock_board_concept_name_em()
-            if concept_data is not None and not concept_data.empty:
-                # 获取热门概念（按涨跌幅排序）
-                hot_concepts = concept_data.head(20)
-                for _, row in hot_concepts.iterrows():
-                    concept_info = {
-                        'name': str(row.get('板块名称', '')),
-                        'code': str(row.get('板块代码', '')),
-                        'stock_count': int(row.get('公司家数', 0)) if row.get('公司家数') != '-' else 0,
-                        'change_pct': float(row.get('涨跌幅', 0)) if row.get('涨跌幅') != '-' else 0,
-                        'turnover_rate': float(row.get('换手率', 0)) if row.get('换手率') != '-' else 0,
-                        'pe_ratio': str(row.get('市盈率', 'N/A')),
-                        'market_cap': str(row.get('总市值', 'N/A'))
-                    }
-                    result['hot_concepts'].append(concept_info)
-        
-        except Exception as e:
-            print(f"⚠️  获取概念信息失败: {e}")
-        
-        return result
-        
-    except Exception as e:
-        print(f"❌ 获取概念信息失败 {ticker}: {e}")
-        return {'ticker': ticker, 'error': str(e)}
-
-
-def get_enhanced_warren_buffett_analysis(ticker: str) -> dict:
-    """
-    增强版Warren Buffett分析，整合行业对比和概念分析
-    """
-    try:
-        print(f"🔍 开始增强版Warren Buffett式分析: {ticker}")
-        
-        # 获取基础分析
-        base_analysis = get_warren_buffett_analysis(ticker)
-        
-        # 添加行业对比分析
-        print("🏭 获取行业同行对比数据...")
-        peer_analysis = get_industry_peers(ticker)
-        base_analysis['peer_analysis'] = peer_analysis
-        
-        # 添加概念板块分析
-        print("💡 获取概念板块信息...")
-        concept_analysis = get_concept_info(ticker)
-        base_analysis['concept_analysis'] = concept_analysis
-        
-        # 增强评分系统 - 加入同行对比
-        if 'warren_buffett_score' in base_analysis and peer_analysis.get('peer_stocks'):
-            score_components = base_analysis['warren_buffett_score']['components']
-            
-            # 同行对比评分（基于相对表现）
-            peers = peer_analysis['peer_stocks']
-            target_ticker_data = None
-            
-            # 找到目标股票在同行中的数据
-            for peer in peers:
-                if peer['ticker'] == ticker:
-                    target_ticker_data = peer
-                    break
-            
-            if target_ticker_data:
-                # 涨跌幅排名评分
-                change_pcts = [p['change_pct'] for p in peers if p['change_pct'] != 0]
-                if change_pcts:
-                    target_change = target_ticker_data['change_pct']
-                    better_count = sum(1 for pct in change_pcts if pct < target_change)
-                    relative_performance = better_count / len(change_pcts)
-                    
-                    # 相对表现好的股票获得额外分数
-                    if relative_performance > 0.8:
-                        score_components['competitive_advantage'] += 5
-                    elif relative_performance > 0.6:
-                        score_components['competitive_advantage'] += 3
-                    elif relative_performance > 0.4:
-                        score_components['competitive_advantage'] += 1
-            
-            # 重新计算总分
-            total_score = sum(score_components.values())
-            base_analysis['warren_buffett_score']['total_score'] = total_score
-            base_analysis['warren_buffett_score']['grade'] = (
-                'A' if total_score >= 80 else 
-                'B' if total_score >= 60 else 
-                'C' if total_score >= 40 else 
-                'D'
-            )
-        
-        # 增强投资建议
-        peer_count = len(peer_analysis.get('peer_stocks', []))
-        if peer_count > 0:
-            base_analysis['enhanced_insights'] = {
-                'peer_comparison': {
-                    'total_peers': peer_count,
-                    'industry': peer_analysis.get('industry', 'N/A'),
-                    'relative_analysis': '基于同行对比的相对评估'
-                },
-                'market_context': {
-                    'hot_concepts_count': len(concept_analysis.get('hot_concepts', [])),
-                    'concept_exposure': '概念板块曝光度分析'
-                },
-                'enhanced_recommendation': {
-                    'context': '结合行业对比和概念分析的综合建议',
-                    'peer_strength': '同行业相对地位评估',
-                    'market_timing': '基于概念热度的时机分析'
-                }
-            }
-        
-        return base_analysis
-        
-    except Exception as e:
-        print(f"❌ 增强版Warren Buffett分析失败 {ticker}: {e}")
-        return {'ticker': ticker, 'error': str(e)}
-
-
-def get_valuation_metrics(ticker: str) -> dict:
-    """
-    获取完整的估值指标，包括市盈率、市净率、股价等Warren Buffett分析所需的关键数据
-    """
-    try:
-        valuation_data = {
-            'ticker': ticker,
-            'current_price': None,
-            'pe_ratio': None,
-            'pb_ratio': None,
-            'ps_ratio': None,
-            'market_cap': None,
-            'price_data': {},
-            'valuation_ratios': {},
-            'per_share_metrics': {}
-        }
-        
-        # 1. 获取当前股价
-        try:
-            real_time_quotes = get_real_time_quotes([ticker])
-            if real_time_quotes:
-                current_quote = real_time_quotes[0]
-                valuation_data['current_price'] = current_quote.get('price', 0)
-                valuation_data['price_data'] = {
-                    'current_price': current_quote.get('price', 0),
-                    'open': current_quote.get('open', 0),
-                    'high': current_quote.get('high', 0),
-                    'low': current_quote.get('low', 0),
-                    'change_pct': current_quote.get('change_pct', 0),
-                    'volume': current_quote.get('volume', 0),
-                    'amount': current_quote.get('amount', 0)
-                }
-        except Exception as e:
-            print(f"⚠️  获取实时股价失败: {e}")
-        
-        # 2. 获取市值
-        try:
-            market_cap = get_market_cap(ticker, datetime.datetime.now().strftime("%Y-%m-%d"))
-            valuation_data['market_cap'] = market_cap
-        except Exception as e:
-            print(f"⚠️  获取市值失败: {e}")
-        
-        # 3. 从个股信息中获取估值比率
-        try:
-            individual_info = ak.stock_individual_info_em(symbol=ticker)
-            if individual_info is not None and not individual_info.empty:
-                for _, row in individual_info.iterrows():
-                    item = str(row['item'])
-                    value = str(row['value'])
-                    
-                    # 估值比率
-                    if '市盈率' in item:
-                        try:
-                            pe_value = float(value) if value not in ['False', '', '-'] else None
-                            valuation_data['pe_ratio'] = pe_value
-                            valuation_data['valuation_ratios']['pe_ratio'] = pe_value
-                        except ValueError:
-                            pass
-                    elif '市净率' in item:
-                        try:
-                            pb_value = float(value) if value not in ['False', '', '-'] else None
-                            valuation_data['pb_ratio'] = pb_value
-                            valuation_data['valuation_ratios']['pb_ratio'] = pb_value
-                        except ValueError:
-                            pass
-                    elif '市销率' in item:
-                        try:
-                            ps_value = float(value) if value not in ['False', '', '-'] else None
-                            valuation_data['ps_ratio'] = ps_value
-                            valuation_data['valuation_ratios']['ps_ratio'] = ps_value
-                        except ValueError:
-                            pass
-                    
-                    # 每股指标
-                    elif '每股收益' in item:
-                        try:
-                            eps_value = float(value) if value not in ['False', '', '-'] else None
-                            valuation_data['per_share_metrics']['eps'] = eps_value
-                        except ValueError:
-                            pass
-                    elif '每股净资产' in item:
-                        try:
-                            bvps_value = float(value) if value not in ['False', '', '-'] else None
-                            valuation_data['per_share_metrics']['book_value_per_share'] = bvps_value
-                        except ValueError:
-                            pass
-                    elif '每股营业收入' in item:
-                        try:
-                            sps_value = float(value) if value not in ['False', '', '-'] else None
-                            valuation_data['per_share_metrics']['sales_per_share'] = sps_value
-                        except ValueError:
-                            pass
-                    
-        except Exception as e:
-            print(f"⚠️  从个股信息获取估值数据失败: {e}")
-        
-        # 4. 尝试从行情数据中获取更多估值指标
-        try:
-            spot_data = ak.stock_zh_a_spot_em()
-            if spot_data is not None and not spot_data.empty:
-                stock_row = spot_data[spot_data['代码'] == ticker]
-                if not stock_row.empty:
-                    row = stock_row.iloc[0]
-                    
-                    # 更新价格数据
-                    if not valuation_data['current_price']:
-                        valuation_data['current_price'] = float(row.get('最新价', 0))
-                    
-                    # 估值比率
-                    if not valuation_data['pe_ratio']:
-                        pe_val = row.get('市盈率-动态', None)
-                        if pe_val is not None and pe_val != '-':
-                            try:
-                                valuation_data['pe_ratio'] = float(pe_val)
-                                valuation_data['valuation_ratios']['pe_ratio'] = float(pe_val)
-                            except ValueError:
-                                pass
-                    
-                    if not valuation_data['pb_ratio']:
-                        pb_val = row.get('市净率', None)
-                        if pb_val is not None and pb_val != '-':
-                            try:
-                                valuation_data['pb_ratio'] = float(pb_val)
-                                valuation_data['valuation_ratios']['pb_ratio'] = float(pb_val)
-                            except ValueError:
-                                pass
-                    
-                    # 市值
-                    if not valuation_data['market_cap']:
-                        mc_val = row.get('总市值', None)
-                        if mc_val is not None and mc_val != '-':
-                            try:
-                                valuation_data['market_cap'] = float(mc_val)
-                            except ValueError:
-                                pass
-        
-        except Exception as e:
-            print(f"⚠️  从行情数据获取估值指标失败: {e}")
-        
-        # 5. 计算派生指标
-        try:
-            if all([valuation_data['current_price'], valuation_data['per_share_metrics'].get('eps')]):
-                current_price = valuation_data['current_price']
-                eps = valuation_data['per_share_metrics']['eps']
-                if eps > 0:
-                    calculated_pe = current_price / eps
-                    if not valuation_data['pe_ratio']:
-                        valuation_data['pe_ratio'] = calculated_pe
-                        valuation_data['valuation_ratios']['pe_ratio_calculated'] = calculated_pe
-            
-            if all([valuation_data['current_price'], valuation_data['per_share_metrics'].get('book_value_per_share')]):
-                current_price = valuation_data['current_price']
-                bvps = valuation_data['per_share_metrics']['book_value_per_share']
-                if bvps > 0:
-                    calculated_pb = current_price / bvps
-                    if not valuation_data['pb_ratio']:
-                        valuation_data['pb_ratio'] = calculated_pb
-                        valuation_data['valuation_ratios']['pb_ratio_calculated'] = calculated_pb
-            
-            if all([valuation_data['current_price'], valuation_data['per_share_metrics'].get('sales_per_share')]):
-                current_price = valuation_data['current_price']
-                sps = valuation_data['per_share_metrics']['sales_per_share']
-                if sps > 0:
-                    calculated_ps = current_price / sps
-                    if not valuation_data['ps_ratio']:
-                        valuation_data['ps_ratio'] = calculated_ps
-                        valuation_data['valuation_ratios']['ps_ratio_calculated'] = calculated_ps
-                        
-        except Exception as e:
-            print(f"⚠️  计算派生估值指标失败: {e}")
-        
-        # 6. 添加Warren Buffett式估值评估
-        valuation_data['warren_buffett_valuation'] = {
-            'current_price': valuation_data['current_price'],
-            'pe_assessment': analyze_pe_ratio(valuation_data['pe_ratio']),
-            'pb_assessment': analyze_pb_ratio(valuation_data['pb_ratio']),
-            'overall_valuation': 'undetermined'
-        }
-        
-        # 综合估值评估
-        if valuation_data['pe_ratio'] and valuation_data['pb_ratio']:
-            pe_score = get_valuation_score(valuation_data['pe_ratio'], 'pe')
-            pb_score = get_valuation_score(valuation_data['pb_ratio'], 'pb')
-            avg_score = (pe_score + pb_score) / 2
-            
-            if avg_score >= 80:
-                valuation_data['warren_buffett_valuation']['overall_valuation'] = 'attractive'
-            elif avg_score >= 60:
-                valuation_data['warren_buffett_valuation']['overall_valuation'] = 'fair'
-            elif avg_score >= 40:
-                valuation_data['warren_buffett_valuation']['overall_valuation'] = 'expensive'
-            else:
-                valuation_data['warren_buffett_valuation']['overall_valuation'] = 'overvalued'
-        
-        return valuation_data
-        
-    except Exception as e:
-        print(f"❌ 获取估值指标失败 {ticker}: {e}")
-        return {'ticker': ticker, 'error': str(e)}
-
-<<<<<<< HEAD
-=======
-def get_market_cap(
-    ticker: str,
-    end_date: str,
-) -> float | None:
-    """Fetch market cap from the API."""
-    # Check if end_date is today
-    if end_date == datetime.datetime.now().strftime("%Y-%m-%d"):
-        # Get the market cap from company facts API
-        headers = {}
-        if api_key := os.environ.get("FINANCIAL_DATASETS_API_KEY"):
-            headers["X-API-KEY"] = api_key
-
-        url = f"https://api.financialdatasets.ai/company/facts/?ticker={ticker}"
-        response = _make_api_request(url, headers)
-        if response.status_code != 200:
-            print(f"Error fetching company facts: {ticker} - {response.status_code}")
-            return None
-
-        data = response.json()
-        response_model = CompanyFactsResponse(**data)
-        return response_model.company_facts.market_cap
-
-    financial_metrics = get_financial_metrics(ticker, end_date)
-    if not financial_metrics:
-        return None
->>>>>>> 4aa6983d
-
-def analyze_pe_ratio(pe_ratio: float) -> dict:
-    """分析市盈率的Warren Buffett式评估"""
-    if pe_ratio is None:
-        return {'assessment': 'unknown', 'reason': '市盈率数据不可用'}
-    
-    if pe_ratio <= 0:
-        return {'assessment': 'negative_earnings', 'reason': '公司当前亏损'}
-    elif pe_ratio < 10:
-        return {'assessment': 'very_attractive', 'reason': '市盈率极低，非常有吸引力'}
-    elif pe_ratio < 15:
-        return {'assessment': 'attractive', 'reason': '市盈率较低，有吸引力'}
-    elif pe_ratio < 20:
-        return {'assessment': 'fair', 'reason': '市盈率合理'}
-    elif pe_ratio < 30:
-        return {'assessment': 'expensive', 'reason': '市盈率偏高'}
-    else:
-        return {'assessment': 'very_expensive', 'reason': '市盈率过高，风险较大'}
-
-
-def analyze_pb_ratio(pb_ratio: float) -> dict:
-    """分析市净率的Warren Buffett式评估"""
-    if pb_ratio is None:
-        return {'assessment': 'unknown', 'reason': '市净率数据不可用'}
-    
-    if pb_ratio <= 0:
-        return {'assessment': 'negative_book_value', 'reason': '公司净资产为负'}
-    elif pb_ratio < 1:
-        return {'assessment': 'very_attractive', 'reason': '低于净资产价值，极具吸引力'}
-    elif pb_ratio < 1.5:
-        return {'assessment': 'attractive', 'reason': '市净率较低，有投资价值'}
-    elif pb_ratio < 2.5:
-        return {'assessment': 'fair', 'reason': '市净率合理'}
-    elif pb_ratio < 4:
-        return {'assessment': 'expensive', 'reason': '市净率偏高'}
-    else:
-        return {'assessment': 'very_expensive', 'reason': '市净率过高，估值过高'}
-
-
-def get_valuation_score(ratio: float, ratio_type: str) -> int:
-    """获取估值指标的评分（0-100分）"""
-    if ratio is None:
-        return 50  # 中性分数
-    
-    if ratio_type == 'pe':
-        if ratio <= 0:
-            return 0  # 亏损
-        elif ratio < 10:
-            return 95
-        elif ratio < 15:
-            return 85
-        elif ratio < 20:
-            return 70
-        elif ratio < 30:
-            return 40
-        else:
-            return 10
-    
-    elif ratio_type == 'pb':
-        if ratio <= 0:
-            return 0  # 负净资产
-        elif ratio < 1:
-            return 95
-        elif ratio < 1.5:
-            return 85
-        elif ratio < 2.5:
-            return 70
-        elif ratio < 4:
-            return 40
-        else:
-            return 10
-    
-    return 50  # 默认中性分数
-
-
-if __name__ == "__main__":
-    test_akshare_api() +    return prices_to_df(prices)